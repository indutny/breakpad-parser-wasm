#![no_std]

#[global_allocator]
static ALLOC: wee_alloc::WeeAlloc = wee_alloc::WeeAlloc::INIT;

use core::mem;
use wasm_bindgen::prelude::*;

#[wasm_bindgen]
extern "C" {
    type Api;

    #[wasm_bindgen(method, js_name = onLine)]
    fn on_line(api: &Api, addr: u32, size: u32, line: u32, file_index: u32);
    #[wasm_bindgen(method, js_name = onFunc)]
    fn on_func(api: &Api, addr: u32, size: u32, params: u32);
    #[wasm_bindgen(method, js_name = onFile)]
    fn on_file(api: &Api, index: u32);
    #[wasm_bindgen(method, js_name = onPublic)]
    fn on_public(api: &Api, addr: u32, params: u32);
    #[wasm_bindgen(method, js_name = onStrValue)]
    fn on_str_value(api: &Api, value: &[u8]);
}

#[allow(dead_code)]
#[derive(Copy, Clone)]
enum State {
    Start = 0,

    LineHexAddr = 1,
    LineHexSize = 2,
    LineDecLine = 3,
    LineDecFile = 4,
    LineEnd = 5,

    Skip = 6,

    FuncOrFile = 7,

    Func = 8,
    FuncHexAddr = 9,
    FuncHexSize = 10,
    FuncHexParams = 11,
    FuncStrName = 12,
    FuncEnd = 13,

    File = 14,
    FileDecIndex = 15,
    FileStrName = 16,
    FileEnd = 17,

    Public = 18,
    PublicHexAddr = 19,
    PublicHexParams = 20,
    PublicStrName = 21,
    PublicEnd = 22,
}

<<<<<<< HEAD
const DEC_TABLE: [u8; 256] = {
    let mut table = [0xff; 256];
    let mut i = 0;
    while i < 10 {
        table[i + b'0' as usize] = i as u8;
        i += 1;
    }
    table
};

const HEX_TABLE: [u8; 256] = {
    let mut table = DEC_TABLE;
    let mut i = 0;
    while i < 6 {
        table[i + b'a' as usize] = i as u8 + 10;
        i += 1;
    }
    table
};

=======
impl State {
    fn next(self) -> Self {
        unsafe { mem::transmute(self as u8 + 1) }
    }
}

static HEX_TABLE: [u8; 256] = {
    let mut output = [0xffu8; 256];

    // 0-9
    let mut i = 0x30;
    while i <= 0x39 {
        output[i] = i as u8 - 0x30;
        i += 1;
    }

    // a-f
    i = 0x61;
    while i <= 0x66 {
        output[i] = i as u8 - 0x61 + 0x0a;
        i += 1;
    }

    output
};

static DEC_TABLE: [u8; 256] = {
    let mut output = [0xffu8; 256];

    // 0-9
    let mut i = 0x30;
    while i <= 0x39 {
        output[i] = i as u8 - 0x30;
        i += 1;
    }

    output
};
>>>>>>> 18f31f8c

#[wasm_bindgen]
struct Parser {
    state: State,
    int_value: u32,
    row: [u32; 4],
    row_pos: usize,
    api: Api,
}

#[wasm_bindgen]
impl Parser {
    #[wasm_bindgen(constructor)]
    pub fn new(api: Api) -> Self {
        Self {
            state: State::Start,
            int_value: 0,
            row: [0; 4],
            row_pos: 0,
            api,
        }
    }

    #[wasm_bindgen]
    pub fn parse(&mut self, chunk: &[u8]) {
        let mut offset: usize = 0;
        while offset < chunk.len() {
            offset = match self.state {
                State::Start => self.parse_start(chunk, offset),
                State::FuncOrFile => self.parse_func_or_file(chunk, offset),

                State::LineHexAddr => self.parse_hex(chunk, offset),
                State::LineHexSize => self.parse_hex(chunk, offset),
                State::FuncHexAddr => self.parse_hex(chunk, offset),
                State::FuncHexSize => self.parse_hex(chunk, offset),
                State::FuncHexParams => self.parse_hex(chunk, offset),
                State::PublicHexAddr => self.parse_hex(chunk, offset),
                State::PublicHexParams => self.parse_hex(chunk, offset),

                State::LineDecLine => self.parse_dec(chunk, offset),
                State::LineDecFile => self.parse_dec(chunk, offset),
                State::FileDecIndex => self.parse_dec(chunk, offset),

                State::FuncStrName => self.parse_str(chunk, offset),
                State::FileStrName => self.parse_str(chunk, offset),
                State::PublicStrName => self.parse_str(chunk, offset),

                State::Func => self.skip_until_digit(chunk, offset),
                State::File => self.skip_until_digit(chunk, offset),
                State::Public => self.skip_until_digit(chunk, offset),

                State::LineEnd => {
                    self.on_line_end();
                    offset
                }
                State::FuncEnd => {
                    self.on_func_end();
                    offset
                }
                State::FileEnd => {
                    self.on_file_end();
                    offset
                }
                State::PublicEnd => {
                    self.on_public_end();
                    offset
                }

                State::Skip => self.skip_past_newline(chunk, offset),
            }
        }
    }

    #[wasm_bindgen]
    pub fn finish(&mut self) {
        match self.state {
            State::LineEnd => self.on_line_end(),
            State::FuncEnd => self.on_func_end(),
            State::FileEnd => self.on_file_end(),
            State::PublicEnd => self.on_public_end(),
            _ => (),
        }
    }

    fn parse_start(&mut self, chunk: &[u8], offset: usize) -> usize {
        let ch = chunk[offset];
        if HEX_TABLE[ch as usize] != 0xff {
            self.state = State::LineHexAddr;

            // First character is significant
            return offset;
        }

        self.state = match ch as char {
            'F' => State::FuncOrFile,
            'P' => State::Public,

            // Likely STACK
            _ => State::Skip,
        };

        offset + 1
    }

    fn parse_func_or_file(&mut self, chunk: &[u8], offset: usize) -> usize {
        self.state = match chunk[offset] as char {
            'U' => State::Func,
            'I' => State::File,
            _ => State::Skip,
        };
        offset + 1
    }

    fn parse_hex(&mut self, chunk: &[u8], offset: usize) -> usize {
        let mut int_value = self.int_value;
        for i in offset..chunk.len() {
            let d = HEX_TABLE[chunk[i] as usize];
            if d == 0xff {
                self.row[self.row_pos] = int_value;
                self.row_pos += 1;
                self.int_value = 0;
                self.state = self.state.next();
                return i + 1;
            }

            int_value = (int_value << 4) | (d as u32);
        }
        self.int_value = int_value;
        chunk.len()
    }

    fn parse_dec(&mut self, chunk: &[u8], offset: usize) -> usize {
        let mut int_value = self.int_value;
        for i in offset..chunk.len() {
            let d = DEC_TABLE[chunk[i] as usize];
            if d == 0xff {
                self.row[self.row_pos] = int_value;
                self.row_pos += 1;
                self.int_value = 0;
                self.state = self.state.next();
                return i + 1;
            }

            int_value = (int_value * 10) + d as u32;
        }
        self.int_value = int_value;
        chunk.len()
    }

    fn parse_str(&mut self, chunk: &[u8], offset: usize) -> usize {
        for i in offset..chunk.len() {
            if chunk[i] as char == '\n' {
                self.state = self.state.next();
                self.api.on_str_value(&chunk[offset..i]);
                return i + 1;
            }
        }
        self.api.on_str_value(&chunk[offset..chunk.len()]);
        return chunk.len();
    }

    fn skip_until_digit(&mut self, chunk: &[u8], offset: usize) -> usize {
        for i in offset..chunk.len() {
            if HEX_TABLE[chunk[i] as usize] != 0xff {
                self.state = self.state.next();
                return i;
            }
        }
        return chunk.len();
    }

    fn skip_past_newline(&mut self, chunk: &[u8], offset: usize) -> usize {
        for i in offset..chunk.len() {
            if chunk[i] as char == '\n' {
                self.state = State::Start;
                return i + 1;
            }
        }
        return chunk.len();
    }

    fn on_line_end(&mut self) {
        self.on_end();
        self.api
            .on_line(self.row[0], self.row[1], self.row[2], self.row[3]);
    }

    fn on_func_end(&mut self) {
        self.on_end();
        self.api.on_func(self.row[0], self.row[1], self.row[2]);
    }

    fn on_file_end(&mut self) {
        self.on_end();
        self.api.on_file(self.row[0]);
    }

    fn on_public_end(&mut self) {
        self.on_end();
        self.api.on_public(self.row[0], self.row[1]);
    }

    fn on_end(&mut self) {
        self.row_pos = 0;
        self.state = State::Start;
    }
}<|MERGE_RESOLUTION|>--- conflicted
+++ resolved
@@ -56,67 +56,35 @@
     PublicEnd = 22,
 }
 
-<<<<<<< HEAD
-const DEC_TABLE: [u8; 256] = {
-    let mut table = [0xff; 256];
-    let mut i = 0;
-    while i < 10 {
-        table[i + b'0' as usize] = i as u8;
-        i += 1;
-    }
-    table
-};
-
-const HEX_TABLE: [u8; 256] = {
-    let mut table = DEC_TABLE;
-    let mut i = 0;
-    while i < 6 {
-        table[i + b'a' as usize] = i as u8 + 10;
-        i += 1;
-    }
-    table
-};
-
-=======
 impl State {
     fn next(self) -> Self {
         unsafe { mem::transmute(self as u8 + 1) }
     }
 }
 
-static HEX_TABLE: [u8; 256] = {
+static DEC_TABLE: [u8; 256] = {
     let mut output = [0xffu8; 256];
 
-    // 0-9
-    let mut i = 0x30;
-    while i <= 0x39 {
-        output[i] = i as u8 - 0x30;
-        i += 1;
-    }
-
-    // a-f
-    i = 0x61;
-    while i <= 0x66 {
-        output[i] = i as u8 - 0x61 + 0x0a;
+    let mut i = b'0';
+    while i <= b'9' {
+        output[i as usize] = i as u8 - b'0';
         i += 1;
     }
 
     output
 };
 
-static DEC_TABLE: [u8; 256] = {
-    let mut output = [0xffu8; 256];
-
-    // 0-9
-    let mut i = 0x30;
-    while i <= 0x39 {
-        output[i] = i as u8 - 0x30;
+static HEX_TABLE: [u8; 256] = {
+    let mut output = DEC_TABLE;
+
+    let mut i = b'a';
+    while i <= b'f' {
+        output[i as usize] = i - b'a' + 0x0a;
         i += 1;
     }
 
     output
 };
->>>>>>> 18f31f8c
 
 #[wasm_bindgen]
 struct Parser {
